package proxy // import "github.com/pomerium/pomerium/proxy"

import (
	"encoding/base64"
	"fmt"
	"net/http"
	"net/url"

	"github.com/gorilla/mux"
	"github.com/pomerium/csrf"

	"github.com/pomerium/pomerium/internal/cryptutil"
	"github.com/pomerium/pomerium/internal/httputil"
	"github.com/pomerium/pomerium/internal/middleware"
	"github.com/pomerium/pomerium/internal/sessions"
	"github.com/pomerium/pomerium/internal/urlutil"
)

// registerDashboardHandlers returns the proxy service's ServeMux
func (p *Proxy) registerDashboardHandlers(r *mux.Router) *mux.Router {
	h := r.PathPrefix(dashboardURL).Subrouter()
	h.Use(middleware.SetHeaders(httputil.HeadersContentSecurityPolicy))
	// 1. Retrieve the user session and add it to the request context
	h.Use(sessions.RetrieveSession(p.sessionStore))
	// 2. AuthN - Verify the user is authenticated. Set email, group, & id headers
	h.Use(p.AuthenticateSession)
	// 3. Enforce CSRF protections for any non-idempotent http method
	h.Use(csrf.Protect(
		p.cookieSecret,
		csrf.Secure(p.cookieOptions.Secure),
		csrf.CookieName(fmt.Sprintf("%s_csrf", p.cookieOptions.Name)),
		csrf.ErrorHandler(http.HandlerFunc(httputil.CSRFFailureHandler)),
	))
	// dashboard endpoints can be used by user's to view, or modify their session
	h.HandleFunc("/", p.UserDashboard).Methods(http.MethodGet)
	h.HandleFunc("/impersonate", p.Impersonate).Methods(http.MethodPost)
	h.HandleFunc("/sign_out", p.SignOut).Methods(http.MethodGet, http.MethodPost)

	// Authenticate service callback handlers and middleware
	// callback used to set route-scoped session and redirect back to destination
	// only accept signed requests (hmac) from other trusted pomerium services
	c := r.PathPrefix(dashboardURL + "/callback").Subrouter()
	c.Use(middleware.ValidateSignature(p.SharedKey))

	c.Path("/").HandlerFunc(p.ProgrammaticCallback).Methods(http.MethodGet).
		Queries(urlutil.QueryIsProgrammatic, "true")

	c.Path("/").HandlerFunc(p.Callback).Methods(http.MethodGet)
	// Programmatic API handlers and middleware
	a := r.PathPrefix(dashboardURL + "/api").Subrouter()
	// login api handler generates a user-navigable login url to authenticate
	a.HandleFunc("/v1/login", p.ProgrammaticLogin).
		Queries(urlutil.QueryRedirectURI, "").
		Methods(http.MethodGet)

	return r
}

// RobotsTxt sets the User-Agent header in the response to be "Disallow"
func (p *Proxy) RobotsTxt(w http.ResponseWriter, _ *http.Request) {
	w.Header().Set("Content-Type", "text/plain; charset=utf-8")
	w.WriteHeader(http.StatusOK)
	fmt.Fprintf(w, "User-agent: *\nDisallow: /")
}

// SignOut redirects the request to the sign out url. It's the responsibility
// of the authenticate service to revoke the remote session and clear
// the local session state.
func (p *Proxy) SignOut(w http.ResponseWriter, r *http.Request) {
	redirectURL := &url.URL{Scheme: "https", Host: r.Host, Path: "/"}
	if uri, err := urlutil.ParseAndValidateURL(r.FormValue(urlutil.QueryRedirectURI)); err == nil && uri.String() != "" {
		redirectURL = uri
	}

	signoutURL := *p.authenticateSignoutURL
	q := signoutURL.Query()
	q.Set(urlutil.QueryRedirectURI, redirectURL.String())
	signoutURL.RawQuery = q.Encode()

	p.sessionStore.ClearSession(w, r)
	httputil.Redirect(w, r, urlutil.NewSignedURL(p.SharedKey, &signoutURL).String(), http.StatusFound)
}

// UserDashboard lets users investigate, and refresh their current session.
// It also contains certain administrative actions like user impersonation.
// Nota bene: This endpoint does authentication, not authorization.
func (p *Proxy) UserDashboard(w http.ResponseWriter, r *http.Request) {
	session, err := sessions.FromContext(r.Context())
	if err != nil {
		httputil.ErrorResponse(w, r, err)
		return
	}

	isAdmin, err := p.AuthorizeClient.IsAdmin(r.Context(), session)
	if err != nil {
		httputil.ErrorResponse(w, r, err)
		return
	}

	p.templates.ExecuteTemplate(w, "dashboard.html", map[string]interface{}{
		"Session":   session,
		"IsAdmin":   isAdmin,
		"csrfField": csrf.TemplateField(r),
	})
}

// Impersonate takes the result of a form and adds user impersonation details
// to the user's current user sessions state if the user is currently an
// administrative user. Requests are redirected back to the user dashboard.
func (p *Proxy) Impersonate(w http.ResponseWriter, r *http.Request) {
	session, err := sessions.FromContext(r.Context())
	if err != nil {
		httputil.ErrorResponse(w, r, err)
		return
	}
	isAdmin, err := p.AuthorizeClient.IsAdmin(r.Context(), session)
	if err != nil || !isAdmin {
		errStr := fmt.Sprintf("%s is not an administrator", session.RequestEmail())
		httpErr := httputil.Error(errStr, http.StatusForbidden, err)
		httputil.ErrorResponse(w, r, httpErr)
		return
	}
	// OK to impersonation
	redirectURL := urlutil.GetAbsoluteURL(r)
	redirectURL.Path = dashboardURL // redirect back to the dashboard
<<<<<<< HEAD
	signinURL := *p.authenticateSigninURL
	q := signinURL.Query()
	q.Set(urlutil.QueryRedirectURI, redirectURL.String())
	q.Set(urlutil.QueryImpersonateEmail, r.FormValue("email"))
	q.Set(urlutil.QueryImpersonateGroups, r.FormValue("group"))
	signinURL.RawQuery = q.Encode()
	httputil.Redirect(w, r, urlutil.NewSignedURL(p.SharedKey, &signinURL).String(), http.StatusFound)
=======
	q := redirectURL.Query()
	q.Add("impersonate_email", r.FormValue("email"))
	q.Add("impersonate_group", r.FormValue("group"))
	redirectURL.RawQuery = q.Encode()
	uri := urlutil.SignedRedirectURL(p.SharedKey, p.authenticateSigninURL, redirectURL).String()
	httputil.Redirect(w, r, uri, http.StatusFound)
}

func (p *Proxy) registerFwdAuthHandlers() http.Handler {
	r := httputil.NewRouter()
	r.StrictSlash(true)
	r.Use(sessions.RetrieveSession(p.sessionStore))
	r.Handle("/", p.Verify(false)).Queries("uri", "{uri}").Methods(http.MethodGet)
	r.Handle("/verify", p.Verify(true)).Queries("uri", "{uri}").Methods(http.MethodGet)
	return r
}

// Verify checks a user's credentials for an arbitrary host. If the user
// is properly authenticated and is authorized to access the supplied host,
// a `200` http status code is returned. If the user is not authenticated, they
// will be redirected to the authenticate service to sign in with their identity
// provider. If the user is unauthorized, a `401` error is returned.
func (p *Proxy) Verify(verifyOnly bool) http.Handler {
	return http.HandlerFunc(func(w http.ResponseWriter, r *http.Request) {
		uri, err := urlutil.ParseAndValidateURL(r.FormValue("uri"))
		if err != nil || uri.String() == "" {
			httputil.ErrorResponse(w, r, httputil.Error("bad verification uri", http.StatusBadRequest, nil))
			return
		}
		if err := p.authenticate(verifyOnly, w, r); err != nil {
			return
		}
		if err := p.authorize(uri.Host, w, r); err != nil {
			return
		}

		w.Header().Set("Content-Type", "text/plain; charset=utf-8")
		w.Header().Set("X-Content-Type-Options", "nosniff")
		w.WriteHeader(http.StatusOK)
		fmt.Fprintf(w, "Access to %s is allowed.", uri.Host)
	})

>>>>>>> 4fb8c75a
}

// Callback handles the result of a successful call to the authenticate service
// and is responsible setting returned per-route session.
func (p *Proxy) Callback(w http.ResponseWriter, r *http.Request) {
	redirectURLString := r.FormValue(urlutil.QueryRedirectURI)
	encryptedSession := r.FormValue(urlutil.QuerySessionEncrypted)

	if _, err := p.saveCallbackSession(w, r, encryptedSession); err != nil {
		httputil.ErrorResponse(w, r, httputil.Error(err.Error(), http.StatusBadRequest, err))
		return
	}

	httputil.Redirect(w, r, redirectURLString, http.StatusFound)
}

// saveCallbackSession takes an encrypted per-route session token, and decrypts
// it using the shared service key, then stores it the local session store.
func (p *Proxy) saveCallbackSession(w http.ResponseWriter, r *http.Request, enctoken string) ([]byte, error) {
	// 1. extract the base64 encoded and encrypted JWT from query params
	encryptedJWT, err := base64.URLEncoding.DecodeString(enctoken)
	if err != nil {
		return nil, fmt.Errorf("proxy: malfromed callback token: %w", err)
	}
	// 2. decrypt the JWT using the cipher using the _shared_ secret key
	rawJWT, err := cryptutil.Decrypt(p.sharedCipher, encryptedJWT, nil)
	if err != nil {
		return nil, fmt.Errorf("proxy: callback token decrypt error: %w", err)
	}
	// 3. Save the decrypted JWT to the session store directly as a string, without resigning
	if err = p.sessionStore.SaveSession(w, r, rawJWT); err != nil {
		return nil, fmt.Errorf("proxy: callback session save failure: %w", err)
	}
	return rawJWT, nil
}

// ProgrammaticLogin returns a signed url that can be used to login
// using the authenticate service.
func (p *Proxy) ProgrammaticLogin(w http.ResponseWriter, r *http.Request) {
	redirectURI, err := urlutil.ParseAndValidateURL(r.FormValue(urlutil.QueryRedirectURI))
	if err != nil {
		httputil.ErrorResponse(w, r, httputil.Error("malformed redirect uri", http.StatusBadRequest, err))
		return
	}
	signinURL := *p.authenticateSigninURL
	callbackURI := urlutil.GetAbsoluteURL(r)
	callbackURI.Path = dashboardURL + "/callback/"
	q := signinURL.Query()
	q.Set(urlutil.QueryCallbackURI, callbackURI.String())
	q.Set(urlutil.QueryRedirectURI, redirectURI.String())
	q.Set(urlutil.QueryIsProgrammatic, "true")
	signinURL.RawQuery = q.Encode()
	response := urlutil.NewSignedURL(p.SharedKey, &signinURL).String()

	w.Header().Set("Content-Type", "text/plain; charset=utf-8")
	w.WriteHeader(http.StatusOK)
	w.Write([]byte(response))
}

// ProgrammaticCallback handles a successful call to the authenticate service.
// In addition to returning the individual route session (JWT) it also returns
// the refresh token.
func (p *Proxy) ProgrammaticCallback(w http.ResponseWriter, r *http.Request) {
	redirectURLString := r.FormValue(urlutil.QueryRedirectURI)
	encryptedSession := r.FormValue(urlutil.QuerySessionEncrypted)

	redirectURL, err := urlutil.ParseAndValidateURL(redirectURLString)
	if err != nil {
		httputil.ErrorResponse(w, r, httputil.Error("malformed redirect uri", http.StatusBadRequest, err))
		return
	}

	rawJWT, err := p.saveCallbackSession(w, r, encryptedSession)
	if err != nil {
		httputil.ErrorResponse(w, r, httputil.Error(err.Error(), http.StatusBadRequest, err))
		return
	}

	q := redirectURL.Query()
	q.Set(urlutil.QueryPomeriumJWT, string(rawJWT))
	q.Set(urlutil.QueryRefreshToken, r.FormValue(urlutil.QueryRefreshToken))
	redirectURL.RawQuery = q.Encode()

	httputil.Redirect(w, r, redirectURL.String(), http.StatusFound)
}<|MERGE_RESOLUTION|>--- conflicted
+++ resolved
@@ -123,7 +123,6 @@
 	// OK to impersonation
 	redirectURL := urlutil.GetAbsoluteURL(r)
 	redirectURL.Path = dashboardURL // redirect back to the dashboard
-<<<<<<< HEAD
 	signinURL := *p.authenticateSigninURL
 	q := signinURL.Query()
 	q.Set(urlutil.QueryRedirectURI, redirectURL.String())
@@ -131,50 +130,6 @@
 	q.Set(urlutil.QueryImpersonateGroups, r.FormValue("group"))
 	signinURL.RawQuery = q.Encode()
 	httputil.Redirect(w, r, urlutil.NewSignedURL(p.SharedKey, &signinURL).String(), http.StatusFound)
-=======
-	q := redirectURL.Query()
-	q.Add("impersonate_email", r.FormValue("email"))
-	q.Add("impersonate_group", r.FormValue("group"))
-	redirectURL.RawQuery = q.Encode()
-	uri := urlutil.SignedRedirectURL(p.SharedKey, p.authenticateSigninURL, redirectURL).String()
-	httputil.Redirect(w, r, uri, http.StatusFound)
-}
-
-func (p *Proxy) registerFwdAuthHandlers() http.Handler {
-	r := httputil.NewRouter()
-	r.StrictSlash(true)
-	r.Use(sessions.RetrieveSession(p.sessionStore))
-	r.Handle("/", p.Verify(false)).Queries("uri", "{uri}").Methods(http.MethodGet)
-	r.Handle("/verify", p.Verify(true)).Queries("uri", "{uri}").Methods(http.MethodGet)
-	return r
-}
-
-// Verify checks a user's credentials for an arbitrary host. If the user
-// is properly authenticated and is authorized to access the supplied host,
-// a `200` http status code is returned. If the user is not authenticated, they
-// will be redirected to the authenticate service to sign in with their identity
-// provider. If the user is unauthorized, a `401` error is returned.
-func (p *Proxy) Verify(verifyOnly bool) http.Handler {
-	return http.HandlerFunc(func(w http.ResponseWriter, r *http.Request) {
-		uri, err := urlutil.ParseAndValidateURL(r.FormValue("uri"))
-		if err != nil || uri.String() == "" {
-			httputil.ErrorResponse(w, r, httputil.Error("bad verification uri", http.StatusBadRequest, nil))
-			return
-		}
-		if err := p.authenticate(verifyOnly, w, r); err != nil {
-			return
-		}
-		if err := p.authorize(uri.Host, w, r); err != nil {
-			return
-		}
-
-		w.Header().Set("Content-Type", "text/plain; charset=utf-8")
-		w.Header().Set("X-Content-Type-Options", "nosniff")
-		w.WriteHeader(http.StatusOK)
-		fmt.Fprintf(w, "Access to %s is allowed.", uri.Host)
-	})
-
->>>>>>> 4fb8c75a
 }
 
 // Callback handles the result of a successful call to the authenticate service
