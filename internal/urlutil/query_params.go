--- conflicted
+++ resolved
@@ -11,11 +11,7 @@
 	QueryExpiry             = "pomerium_expiry"
 	QueryIdentityProviderID = "pomerium_idp_id"
 	QueryIsProgrammatic     = "pomerium_programmatic"
-<<<<<<< HEAD
 	QueryIssued             = "pomerium_issued"
-	QueryForwardAuth        = "pomerium_forward_auth"
-=======
->>>>>>> f4deb94f
 	QueryPomeriumJWT        = "pomerium_jwt"
 	QuerySession            = "pomerium_session"
 	QuerySessionEncrypted   = "pomerium_session_encrypted"
