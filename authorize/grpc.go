--- conflicted
+++ resolved
@@ -43,24 +43,7 @@
 	hreq := getHTTPRequestFromCheckRequest(in)
 	ctx = requestid.WithValue(ctx, requestid.FromHTTPHeader(hreq.Header))
 
-<<<<<<< HEAD
-	rawJWT, _ := loadRawSession(hreq, a.currentOptions.Load(), state.encoder)
-	sessionState, _ := loadSession(state.encoder, rawJWT)
-=======
-	isForwardAuth := a.isForwardAuth(in)
-	if isForwardAuth {
-		// update the incoming http request's uri to match the forwarded URI
-		fwdAuthURI := urlutil.GetForwardAuthURL(hreq)
-		in.Attributes.Request.Http.Scheme = fwdAuthURI.Scheme
-		in.Attributes.Request.Http.Host = fwdAuthURI.Host
-		in.Attributes.Request.Http.Path = fwdAuthURI.EscapedPath()
-		if fwdAuthURI.RawQuery != "" {
-			in.Attributes.Request.Http.Path += "?" + fwdAuthURI.RawQuery
-		}
-	}
-
 	sessionState, _ := state.sessionStore.LoadSessionState(hreq)
->>>>>>> ba07afc2
 
 	var s sessionOrServiceAccount
 	var u *user.User
