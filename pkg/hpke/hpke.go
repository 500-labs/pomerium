// Package hpke contains functions for working with Hybrid Public Key Encryption.
package hpke

import (
	"crypto/rand"
	"encoding/base64"
	"encoding/json"
	"fmt"

	"github.com/cloudflare/circl/hpke"
	"github.com/cloudflare/circl/kem"
)

var (
	kemID  = hpke.KEM_X25519_HKDF_SHA256
	kdfID  = hpke.KDF_HKDF_SHA256
	aeadID = hpke.AEAD_ChaCha20Poly1305
	suite  = hpke.NewSuite(kemID, kdfID, aeadID)

	kdfExpandInfo = []byte("pomerium/hpke")
)

// PrivateKey is an HPKE private key.
type PrivateKey struct {
	key kem.PrivateKey
}

// DerivePrivateKey derives a private key from a seed. The same seed will always result in the same private key.
func DerivePrivateKey(seed []byte) *PrivateKey {
	pk := kdfID.Extract(seed, nil)
	data := kdfID.Expand(pk, kdfExpandInfo, uint(kemID.Scheme().SeedSize()))
	_, key := kemID.Scheme().DeriveKeyPair(data)
	return &PrivateKey{key: key}
}

// GeneratePrivateKey generates an HPKE private key.
func GeneratePrivateKey() (*PrivateKey, error) {
	_, privateKey, err := kemID.Scheme().GenerateKeyPair()
	if err != nil {
		return nil, err
	}
	return &PrivateKey{key: privateKey}, nil
}

// PrivateKeyFromString takes a string and returns a PrivateKey.
func PrivateKeyFromString(raw string) (*PrivateKey, error) {
	bs, err := decode(raw)
	if err != nil {
		return nil, err
	}

	key, err := kemID.Scheme().UnmarshalBinaryPrivateKey(bs)
	if err != nil {
		return nil, err
	}

	return &PrivateKey{key: key}, nil
}

// PublicKey returns the public key for the private key.
<<<<<<< HEAD
func (key PrivateKey) PublicKey() PublicKey {
	if key.key == nil {
		return PublicKey{}
	}

	return PublicKey{key: key.key.Public()}
=======
func (key *PrivateKey) PublicKey() *PublicKey {
	if key == nil || key.key == nil {
		return nil
	}

	return &PublicKey{key: key.key.Public()}
}

// MarshalJSON returns the JSON Web Key representation of the private key.
func (key *PrivateKey) MarshalJSON() ([]byte, error) {
	return json.Marshal(JWK{
		Type:  jwkType,
		ID:    jwkID,
		Curve: jwkCurve,
		X:     key.PublicKey().String(),
		D:     key.String(),
	})
>>>>>>> ba07afc2
}

// MarshalJSON returns the JSON Web Key representation of the private key.
func (key PrivateKey) MarshalJSON() ([]byte, error) {
	return json.Marshal(JWK{
		Type:  jwkType,
		ID:    jwkID,
		Curve: jwkCurve,
		X:     key.PublicKey().String(),
		D:     key.String(),
	})
}

// String converts the private key into a string.
<<<<<<< HEAD
func (key PrivateKey) String() string {
	if key.key == nil {
=======
func (key *PrivateKey) String() string {
	if key == nil || key.key == nil {
>>>>>>> ba07afc2
		return ""
	}

	bs, err := key.key.MarshalBinary()
	if err != nil {
		// this should not happen
		panic(fmt.Sprintf("failed to marshal private HPKE key: %v", err))
	}

	return base64.RawStdEncoding.EncodeToString(bs)
}

// PublicKey is an HPKE public key.
type PublicKey struct {
	key kem.PublicKey
}

// PublicKeyFromString converts a string into a public key.
func PublicKeyFromString(raw string) (*PublicKey, error) {
	bs, err := decode(raw)
	if err != nil {
		return nil, err
	}

	key, err := kemID.Scheme().UnmarshalBinaryPublicKey(bs)
	if err != nil {
		return nil, err
	}

	return &PublicKey{key: key}, nil
}

// Equals returns true if the two keys are equivalent.
func (key *PublicKey) Equals(other *PublicKey) bool {
	if key == nil && other == nil {
		return true
	} else if key == nil || other == nil {
		return false
	}

	if key.key == nil && other.key == nil {
		return true
	} else if key.key == nil || other.key == nil {
		return false
	}
	return key.key.Equal(other.key)
}

// MarshalJSON returns the JSON Web Key representation of the public key.
func (key *PublicKey) MarshalJSON() ([]byte, error) {
	return json.Marshal(JWK{
		Type:  jwkType,
		ID:    jwkID,
		Curve: jwkCurve,
		X:     key.String(),
	})
}

// Equals returns true if the two keys are equivalent.
func (key PublicKey) Equals(other PublicKey) bool {
	if key.key == nil && other.key == nil {
		return true
	} else if key.key == nil || other.key == nil {
		return false
	}
	return key.key.Equal(other.key)
}

// MarshalJSON returns the JSON Web Key representation of the public key.
func (key PublicKey) MarshalJSON() ([]byte, error) {
	return json.Marshal(JWK{
		Type:  jwkType,
		ID:    jwkID,
		Curve: jwkCurve,
		X:     key.String(),
	})
}

// String converts a public key into a string.
<<<<<<< HEAD
func (key PublicKey) String() string {
	if key.key == nil {
=======
func (key *PublicKey) String() string {
	if key == nil || key.key == nil {
>>>>>>> ba07afc2
		return ""
	}

	bs, err := key.key.MarshalBinary()
	if err != nil {
		// this should not happen
		panic(fmt.Sprintf("failed to marshal public HPKE key: %v", err))
	}

	return encode(bs)
}

// Seal seales a message using HPKE.
func Seal(
	senderPrivateKey *PrivateKey,
	receiverPublicKey *PublicKey,
	message []byte,
) (sealed []byte, err error) {
	if senderPrivateKey == nil {
		return nil, fmt.Errorf("hpke: sender private key cannot be nil")
	}
	if receiverPublicKey == nil {
		return nil, fmt.Errorf("hpke: receiver public key cannot be nil")
	}

	sender, err := suite.NewSender(receiverPublicKey.key, nil)
	if err != nil {
		return nil, fmt.Errorf("hpke: error creating sender: %w", err)
	}

	enc, sealer, err := sender.SetupAuth(rand.Reader, senderPrivateKey.key)
	if err != nil {
		return nil, fmt.Errorf("hpke: error creating sealer: %w", err)
	}

	ct, err := sealer.Seal(message, nil)
	if err != nil {
		return nil, fmt.Errorf("hpke: error sealing message: %w", err)
	}

	return append(enc, ct...), nil
}

// Open opens a message using HPKE.
func Open(
	receiverPrivateKey *PrivateKey,
	senderPublicKey *PublicKey,
	sealed []byte,
) (message []byte, err error) {
	if receiverPrivateKey == nil {
		return nil, fmt.Errorf("hpke: receiver private key cannot be nil")
	}
	if senderPublicKey == nil {
		return nil, fmt.Errorf("hpke: sender public key cannot be nil")
	}

	encSize := kemID.Scheme().SharedKeySize()
	if len(sealed) < encSize {
		return nil, fmt.Errorf("hpke: invalid sealed message")
	}
	enc, sealed := sealed[:encSize], sealed[encSize:]

	receiver, err := suite.NewReceiver(receiverPrivateKey.key, nil)
	if err != nil {
		return nil, fmt.Errorf("hpke: error creating receiver: %w", err)
	}

	opener, err := receiver.SetupAuth(enc, senderPublicKey.key)
	if err != nil {
		return nil, fmt.Errorf("hpke: error creating opener: %w", err)
	}

	message, err = opener.Open(sealed, nil)
	if err != nil {
		return nil, fmt.Errorf("hpke: error opening sealed message: %w", err)
	}

	return message, nil
}

func decode(raw string) ([]byte, error) {
	return base64.RawURLEncoding.DecodeString(raw)
}

func encode(data []byte) string {
	return base64.RawURLEncoding.EncodeToString(data)
}<|MERGE_RESOLUTION|>--- conflicted
+++ resolved
@@ -58,14 +58,6 @@
 }
 
 // PublicKey returns the public key for the private key.
-<<<<<<< HEAD
-func (key PrivateKey) PublicKey() PublicKey {
-	if key.key == nil {
-		return PublicKey{}
-	}
-
-	return PublicKey{key: key.key.Public()}
-=======
 func (key *PrivateKey) PublicKey() *PublicKey {
 	if key == nil || key.key == nil {
 		return nil
@@ -83,28 +75,11 @@
 		X:     key.PublicKey().String(),
 		D:     key.String(),
 	})
->>>>>>> ba07afc2
-}
-
-// MarshalJSON returns the JSON Web Key representation of the private key.
-func (key PrivateKey) MarshalJSON() ([]byte, error) {
-	return json.Marshal(JWK{
-		Type:  jwkType,
-		ID:    jwkID,
-		Curve: jwkCurve,
-		X:     key.PublicKey().String(),
-		D:     key.String(),
-	})
 }
 
 // String converts the private key into a string.
-<<<<<<< HEAD
-func (key PrivateKey) String() string {
-	if key.key == nil {
-=======
 func (key *PrivateKey) String() string {
 	if key == nil || key.key == nil {
->>>>>>> ba07afc2
 		return ""
 	}
 
@@ -163,34 +138,9 @@
 	})
 }
 
-// Equals returns true if the two keys are equivalent.
-func (key PublicKey) Equals(other PublicKey) bool {
-	if key.key == nil && other.key == nil {
-		return true
-	} else if key.key == nil || other.key == nil {
-		return false
-	}
-	return key.key.Equal(other.key)
-}
-
-// MarshalJSON returns the JSON Web Key representation of the public key.
-func (key PublicKey) MarshalJSON() ([]byte, error) {
-	return json.Marshal(JWK{
-		Type:  jwkType,
-		ID:    jwkID,
-		Curve: jwkCurve,
-		X:     key.String(),
-	})
-}
-
 // String converts a public key into a string.
-<<<<<<< HEAD
-func (key PublicKey) String() string {
-	if key.key == nil {
-=======
 func (key *PublicKey) String() string {
 	if key == nil || key.key == nil {
->>>>>>> ba07afc2
 		return ""
 	}
 
