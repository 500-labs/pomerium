--- conflicted
+++ resolved
@@ -999,17 +999,10 @@
 }
 
 // GetHPKEPrivateKey gets the hpke.PrivateKey dervived from the shared key.
-<<<<<<< HEAD
-func (o *Options) GetHPKEPrivateKey() (hpke.PrivateKey, error) {
-	sharedKey, err := o.GetSharedKey()
-	if err != nil {
-		return hpke.PrivateKey{}, err
-=======
 func (o *Options) GetHPKEPrivateKey() (*hpke.PrivateKey, error) {
 	sharedKey, err := o.GetSharedKey()
 	if err != nil {
 		return nil, err
->>>>>>> ba07afc2
 	}
 
 	return hpke.DerivePrivateKey(sharedKey), nil
